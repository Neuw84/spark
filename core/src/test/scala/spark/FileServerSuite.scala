package spark

import com.google.common.io.Files
import org.scalatest.FunSuite
import java.io.{File, PrintWriter, FileReader, BufferedReader}
import SparkContext._

class FileServerSuite extends FunSuite with LocalSparkContext {

<<<<<<< HEAD
  @transient var tmpFile : File = _
  @transient var testJarFile : File = _
=======
  @transient var sc: SparkContext = _
  @transient var tmpFile: File = _
  @transient var testJarFile: File = _
>>>>>>> 45e6dd65

  override def beforeEach() {
    super.beforeEach()
    // Create a sample text file
    val tmpdir = new File(Files.createTempDir(), "test")
    tmpdir.mkdir()
    tmpFile = new File(tmpdir, "FileServerSuite.txt")
    val pw = new PrintWriter(tmpFile)
    pw.println("100")
    pw.close()
  }

  override def afterEach() {
    super.afterEach()
    // Clean up downloaded file
    if (tmpFile.exists) {
      tmpFile.delete()
    }
  }

  test("Distributing files locally") {
    sc = new SparkContext("local[4]", "test")
    sc.addFile(tmpFile.toString)
    val testData = Array((1,1), (1,1), (2,1), (3,5), (2,2), (3,0))
    val result = sc.parallelize(testData).reduceByKey {
      val path = SparkFiles.get("FileServerSuite.txt")
      val in  = new BufferedReader(new FileReader(path))
      val fileVal = in.readLine().toInt
      in.close()
      _ * fileVal + _ * fileVal
    }.collect
    assert(result.toSet === Set((1,200), (2,300), (3,500)))
  }

  test("Distributing files locally using URL as input") {
    // addFile("file:///....")
    sc = new SparkContext("local[4]", "test")
    sc.addFile((new File(tmpFile.toString)).toURL.toString)
    val testData = Array((1,1), (1,1), (2,1), (3,5), (2,2), (3,0))
    val result = sc.parallelize(testData).reduceByKey {
      val path = SparkFiles.get("FileServerSuite.txt")
      val in  = new BufferedReader(new FileReader(path))
      val fileVal = in.readLine().toInt
      in.close()
      _ * fileVal + _ * fileVal
    }.collect
    assert(result.toSet === Set((1,200), (2,300), (3,500)))
  }

  test ("Dynamically adding JARS locally") {
    sc = new SparkContext("local[4]", "test")
    val sampleJarFile = getClass.getClassLoader.getResource("uncommons-maths-1.2.2.jar").getFile()
    sc.addJar(sampleJarFile)
    val testData = Array((1,1), (1,1), (2,1), (3,5), (2,3), (3,0))
    val result = sc.parallelize(testData).reduceByKey { (x,y) =>
      val fac = Thread.currentThread.getContextClassLoader()
                                    .loadClass("org.uncommons.maths.Maths")
                                    .getDeclaredMethod("factorial", classOf[Int])
      val a = fac.invoke(null, x.asInstanceOf[java.lang.Integer]).asInstanceOf[Long].toInt
      val b = fac.invoke(null, y.asInstanceOf[java.lang.Integer]).asInstanceOf[Long].toInt
      a + b
    }.collect()
    assert(result.toSet === Set((1,2), (2,7), (3,121)))
  }

  test("Distributing files on a standalone cluster") {
    sc = new SparkContext("local-cluster[1,1,512]", "test")
    sc.addFile(tmpFile.toString)
    val testData = Array((1,1), (1,1), (2,1), (3,5), (2,2), (3,0))
    val result = sc.parallelize(testData).reduceByKey {
      val path = SparkFiles.get("FileServerSuite.txt")
      val in  = new BufferedReader(new FileReader(path))
      val fileVal = in.readLine().toInt
      in.close()
      _ * fileVal + _ * fileVal
    }.collect
    println(result)
    assert(result.toSet === Set((1,200), (2,300), (3,500)))
  }

  test ("Dynamically adding JARS on a standalone cluster") {
    sc = new SparkContext("local-cluster[1,1,512]", "test")
    val sampleJarFile = getClass.getClassLoader.getResource("uncommons-maths-1.2.2.jar").getFile()
    sc.addJar(sampleJarFile)
    val testData = Array((1,1), (1,1), (2,1), (3,5), (2,3), (3,0))
    val result = sc.parallelize(testData).reduceByKey { (x,y) =>
      val fac = Thread.currentThread.getContextClassLoader()
                                    .loadClass("org.uncommons.maths.Maths")
                                    .getDeclaredMethod("factorial", classOf[Int])
      val a = fac.invoke(null, x.asInstanceOf[java.lang.Integer]).asInstanceOf[Long].toInt
      val b = fac.invoke(null, y.asInstanceOf[java.lang.Integer]).asInstanceOf[Long].toInt
      a + b
    }.collect()
    assert(result.toSet === Set((1,2), (2,7), (3,121)))
  }
}<|MERGE_RESOLUTION|>--- conflicted
+++ resolved
@@ -7,14 +7,8 @@
 
 class FileServerSuite extends FunSuite with LocalSparkContext {
 
-<<<<<<< HEAD
-  @transient var tmpFile : File = _
-  @transient var testJarFile : File = _
-=======
-  @transient var sc: SparkContext = _
   @transient var tmpFile: File = _
   @transient var testJarFile: File = _
->>>>>>> 45e6dd65
 
   override def beforeEach() {
     super.beforeEach()
